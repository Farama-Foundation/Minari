--- conflicted
+++ resolved
@@ -3,6 +3,7 @@
 import json
 import os
 import pathlib
+import warnings
 from abc import ABC, abstractmethod
 from typing import Any, Callable, Dict, Iterable, List, Optional, Union
 
@@ -49,7 +50,6 @@
         metadata_file_path = data_path.joinpath(_METADATA_FILE_NAME)
         if not metadata_file_path.exists():
             raise ValueError(f"No data found in data path {data_path}")
-<<<<<<< HEAD
         with open(metadata_file_path) as file:
             metadata = json.load(file)
 
@@ -78,11 +78,6 @@
         return registry[metadata["data_format"]](
             data_path, observation_space, action_space
         )
-=======
-        self._file_path = file_path
-        self._observation_space = None
-        self._action_space = None
->>>>>>> 035022da
 
     @classmethod
     def new(
@@ -112,26 +107,16 @@
             raise ValueError(
                 "Since env_spec is not specified, you need to specify both action space and observation space"
             )
+        from minari.dataset.storages import registry  # avoid circular import
+        if data_format not in registry.keys():
+            raise ValueError(f"No storage implemented for {data_format}. Available formats: {registry.keys()}")
+
         data_path = pathlib.Path(data_path)
         data_path.mkdir(exist_ok=True)
-<<<<<<< HEAD
         if data_path.joinpath("metadata.json").exists():
             raise ValueError(
                 f"A dataset is already available at {data_path}. Delete it or specify another path"
             )
-        metadata: Dict[str, Any] = {
-            "total_episodes": 0,
-            "total_steps": 0,
-            "data_format": data_format,
-        }
-        if observation_space is not None:
-            metadata["observation_space"] = serialize_space(observation_space)
-        if action_space is not None:
-            metadata["action_space"] = serialize_space(action_space)
-        if env_spec is not None:
-            metadata["env_spec"] = env_spec.to_json()
-        with open(data_path.joinpath(_METADATA_FILE_NAME), "w") as f:
-            json.dump(metadata, f)
 
         if observation_space is None or action_space is None:
             assert env_spec is not None
@@ -141,38 +126,22 @@
             if action_space is None:
                 action_space = env.action_space
 
-        from minari.dataset.storages import registry  # avoid circular import
-        if data_format not in registry.keys():
-            raise ValueError(f"No storage implemented for {data_format}. Available formats: {registry.keys()}")
-        obj = registry[data_format]._create(data_path, observation_space, action_space)
-=======
-        data_path.joinpath("main_data.hdf5").touch(exist_ok=False)
-
-        obj = cls(data_path)
-        metadata: Dict[str, Any] = {"total_episodes": 0, "total_steps": 0}
-
-        if observation_space is None and env_spec is not None:
-            env = gym.make(env_spec)
-            observation_space = env.observation_space
-            env.close()
-        metadata["observation_space"] = serialize_space(observation_space)
-        obj._observation_space = observation_space
-
-        if action_space is None and env_spec is not None:
-            env = gym.make(env_spec)
-            action_space = env.action_space
-            env.close()
-        metadata["action_space"] = serialize_space(action_space)
-        obj._action_space = action_space
-
+        metadata: Dict[str, Any] = {
+            "total_episodes": 0,
+            "total_steps": 0,
+            "data_format": data_format,
+            "observation_space": serialize_space(observation_space),
+            "action_space": serialize_space(action_space),
+        }
         if env_spec is not None:
             try:
                 metadata["env_spec"] = env_spec.to_json()
-            except TypeError:
-                pass
-        with h5py.File(obj._file_path, "a") as file:
-            file.attrs.update(metadata)
->>>>>>> 035022da
+            except TypeError as e:
+                warnings.warn(f"env_spec is not serializable as {str(e)}. You will not be able to recover the environment from the dataset.")
+        with open(data_path.joinpath(_METADATA_FILE_NAME), "w") as f:
+            json.dump(metadata, f)
+
+        obj = registry[data_format]._create(data_path, observation_space, action_space)
         return obj
 
     @classmethod
@@ -252,52 +221,7 @@
         ep_dicts = self.get_episodes(episode_indices)
         return map(function, ep_dicts)
 
-<<<<<<< HEAD
-    @abstractmethod
-=======
-    def _decode_infos(self, infos: h5py.Group):
-        result = {}
-        for key in infos.keys():
-            if isinstance(infos[key], h5py.Group):
-                result[key] = self._decode_infos(infos[key])
-            elif isinstance(infos[key], h5py.Dataset):
-                result[key] = infos[key][()]
-            else:
-                raise ValueError(
-                    "Infos are in an unsupported format; see Minari documentation for supported formats."
-                )
-        return result
-
-    def _decode_space(
-        self,
-        hdf_ref: Union[h5py.Group, h5py.Dataset, h5py.Datatype],
-        space: gym.spaces.Space,
-    ) -> Union[Dict, Tuple, List, np.ndarray]:
-        assert not isinstance(hdf_ref, h5py.Datatype)
-
-        if isinstance(space, gym.spaces.Tuple):
-            assert isinstance(hdf_ref, h5py.Group)
-            result = []
-            for i in range(len(hdf_ref.keys())):
-                result.append(
-                    self._decode_space(hdf_ref[f"_index_{i}"], space.spaces[i])
-                )
-            return tuple(result)
-        elif isinstance(space, gym.spaces.Dict):
-            assert isinstance(hdf_ref, h5py.Group)
-            result = {}
-            for key in hdf_ref.keys():
-                result[key] = self._decode_space(hdf_ref[key], space.spaces[key])
-            return result
-        elif isinstance(space, gym.spaces.Text):
-            assert isinstance(hdf_ref, h5py.Dataset)
-            result = map(lambda string: string.decode("utf-8"), hdf_ref[()])
-            return list(result)
-        else:
-            assert isinstance(hdf_ref, h5py.Dataset)
-            return hdf_ref[()]
-
->>>>>>> 035022da
+    @abstractmethod
     def get_episodes(self, episode_indices: Iterable[int]) -> List[dict]:
         """Get a list of episodes.
 
@@ -307,42 +231,7 @@
         Returns:
             episodes (List[dict]): list of episodes data
         """
-<<<<<<< HEAD
-        ...
-=======
-        out = []
-        with h5py.File(self._file_path, "r") as file:
-            for ep_idx in episode_indices:
-                ep_group = file[f"episode_{ep_idx}"]
-                assert isinstance(ep_group, h5py.Group)
-
-                seed = ep_group.attrs.get("seed")
-                if isinstance(seed, np.integer):
-                    seed = int(seed)
-
-                ep_dict = {
-                    "id": ep_group.attrs.get("id"),
-                    "total_timesteps": ep_group.attrs.get("total_steps"),
-                    "seed": seed,
-                    "observations": self._decode_space(
-                        ep_group["observations"], self.observation_space
-                    ),
-                    "actions": self._decode_space(
-                        ep_group["actions"], self.action_space
-                    ),
-                    "infos": self._decode_infos(ep_group["infos"])
-                    if "infos" in ep_group
-                    else {},
-                }
-                for key in {"rewards", "terminations", "truncations"}:
-                    group_value = ep_group[key]
-                    assert isinstance(group_value, h5py.Dataset)
-                    ep_dict[key] = group_value[:]
-
-                out.append(ep_dict)
-
-        return out
->>>>>>> 035022da
+        ...
 
     @abstractmethod
     def update_episodes(self, episodes: Iterable[dict]):
@@ -353,39 +242,18 @@
             They must contain the keys specified in EpsiodeData dataclass, except for `id` which is optional.
             If `id` is specified and exists, the new data is appended to the one in the storage.
         """
-<<<<<<< HEAD
-        ...
-
-    @abstractmethod
-=======
-        additional_steps = 0
-        with h5py.File(self._file_path, "a", track_order=True) as file:
-            for eps_buff in episodes:
-                total_episodes = len(file.keys())
-                episode_id = eps_buff.pop("id", total_episodes)
-                assert (
-                    episode_id <= total_episodes
-                ), "Invalid episode id; ids must be sequential."
-                episode_group = _get_from_h5py(file, f"episode_{episode_id}")
-                episode_group.attrs["id"] = episode_id
-                if "seed" in eps_buff.keys():
-                    assert "seed" not in episode_group.attrs.keys()
-                    episode_group.attrs["seed"] = eps_buff.pop("seed")
-                total_steps = len(eps_buff["rewards"])
-                episode_group.attrs["total_steps"] = total_steps
-                additional_steps += total_steps
-
-                _add_episode_to_group(eps_buff, episode_group)
-
-            current_steps = file.attrs["total_steps"]
-            assert isinstance(current_steps, np.integer)
-            total_steps = current_steps + additional_steps
-            total_episodes = len(file.keys())
-
-            file.attrs.modify("total_episodes", total_episodes)
-            file.attrs.modify("total_steps", total_steps)
-
-    def get_size(self):
+        ...
+
+    @abstractmethod
+    def update_from_storage(self, storage: MinariStorage):
+        """Update the dataset using another MinariStorage.
+
+        Args:
+            storage (MinariStorage): the other MinariStorage from which the data will be taken
+        """
+        ...
+
+    def get_size(self) -> float:
         """Returns the dataset size in MB.
 
         Returns:
@@ -402,164 +270,27 @@
 
         return datasize
 
->>>>>>> 035022da
-    def update_from_storage(self, storage: MinariStorage):
-        """Update the dataset using another MinariStorage.
-
-        Args:
-            storage (MinariStorage): the other MinariStorage from which the data will be taken
-        """
-<<<<<<< HEAD
-        ...
-=======
-        if not isinstance(storage, MinariStorage):
-            # TODO: relax this constraint. In theory one can use MinariStorage API to update
-            raise ValueError(f"{type(self)} cannot update from {type(storage)}")
-
-        with h5py.File(self._file_path, "a", track_order=True) as file:
-            last_episode_id = file.attrs["total_episodes"]
-            assert isinstance(last_episode_id, np.integer)
-            storage_total_episodes = storage.total_episodes
-
-            for id in range(storage.total_episodes):
-                with h5py.File(
-                    storage._file_path, "r", track_order=True
-                ) as storage_file:
-                    storage_file.copy(
-                        storage_file[f"episode_{id}"],
-                        file,
-                        name=f"episode_{last_episode_id + id}",
-                    )
-
-                file[f"episode_{last_episode_id + id}"].attrs.modify(
-                    "id", last_episode_id + id
-                )
-
-            file.attrs.modify(
-                "total_episodes", last_episode_id + storage_total_episodes
-            )
-            total_steps = file.attrs["total_steps"]
-            assert isinstance(total_steps, np.integer)
-            file.attrs.modify("total_steps", total_steps + storage.total_steps)
-
-            storage_metadata = storage.metadata
-            authors = {file.attrs.get("author"), storage_metadata.get("author")}
-            file.attrs.modify(
-                "author", "; ".join([aut for aut in authors if aut is not None])
-            )
-            emails = {
-                file.attrs.get("author_email"),
-                storage_metadata.get("author_email"),
-            }
-            file.attrs.modify(
-                "author_email", "; ".join([e for e in emails if e is not None])
-            )
->>>>>>> 035022da
-
     @property
     def data_path(self) -> pathlib.Path:
         """Full path to the dataset."""
         return self._data_path
 
     @property
-    def total_episodes(self) -> np.integer:
+    def total_episodes(self) -> int:
         """Total episodes in the dataset."""
-<<<<<<< HEAD
         return self.metadata["total_episodes"]
-=======
-        with h5py.File(self._file_path, "r") as file:
-            total_episodes = file.attrs["total_episodes"]
-            assert isinstance(total_episodes, np.integer)
-            return total_episodes
->>>>>>> 035022da
-
-    @property
-    def total_steps(self) -> np.integer:
+
+    @property
+    def total_steps(self) -> int:
         """Total steps in the dataset."""
-<<<<<<< HEAD
         return self.metadata["total_steps"]
-=======
-        with h5py.File(self._file_path, "r") as file:
-            total_steps = file.attrs["total_steps"]
-            assert isinstance(total_steps, np.integer)
-            return total_steps
->>>>>>> 035022da
 
     @property
     def observation_space(self) -> gym.Space:
         """Observation Space of the dataset."""
-<<<<<<< HEAD
-=======
-        if self._observation_space is None:
-            with h5py.File(self._file_path, "r") as file:
-                assert "observation_space" in file.attrs.keys(), "Minari hdf5 datasets must contain an observation_space attribute."
-                serialized_space = file.attrs["observation_space"]
-                assert isinstance(serialized_space, str)
-                self._observation_space = deserialize_space(serialized_space)
-
->>>>>>> 035022da
         return self._observation_space
 
     @property
     def action_space(self) -> gym.Space:
         """Action space of the dataset."""
-<<<<<<< HEAD
-        return self._action_space
-=======
-        if self._action_space is None:
-            with h5py.File(self._file_path, "r") as file:
-                assert "action_space" in file.attrs.keys(), "Minari hdf5 datasets must contain an action_space attribute."
-                serialized_space = file.attrs["action_space"]
-                assert isinstance(serialized_space, str)
-                self._action_space = deserialize_space(serialized_space)
-
-        return self._action_space
-
-
-def _get_from_h5py(group: h5py.Group, name: str) -> h5py.Group:
-    if name in group:
-        subgroup = group.get(name)
-        assert isinstance(subgroup, h5py.Group)
-    else:
-        subgroup = group.create_group(name)
-
-    return subgroup
-
-
-def _add_episode_to_group(episode_buffer: Dict, episode_group: h5py.Group):
-    for key, data in episode_buffer.items():
-        if isinstance(data, dict):
-            episode_group_to_clear = _get_from_h5py(episode_group, key)
-            _add_episode_to_group(data, episode_group_to_clear)
-        elif all([isinstance(entry, tuple) for entry in data]):  # list of tuples
-            dict_data = {
-                f"_index_{str(i)}": [entry[i] for entry in data]
-                for i, _ in enumerate(data[0])
-            }
-            episode_group_to_clear = _get_from_h5py(episode_group, key)
-            _add_episode_to_group(dict_data, episode_group_to_clear)
-        elif all(
-            [isinstance(entry, OrderedDict) for entry in data]
-        ):  # list of OrderedDict
-            dict_data = {key: [entry[key] for entry in data] for key in data[0].keys()}
-            episode_group_to_clear = _get_from_h5py(episode_group, key)
-            _add_episode_to_group(dict_data, episode_group_to_clear)
-
-        # leaf data
-        elif key in episode_group:
-            dataset = episode_group[key]
-            assert isinstance(dataset, h5py.Dataset)
-            dataset.resize((dataset.shape[0] + len(data), *dataset.shape[1:]))
-            dataset[-len(data) :] = data
-        else:
-            dtype = None
-            if all(map(lambda elem: isinstance(elem, str), data)):
-                dtype = h5py.string_dtype(encoding="utf-8")
-            dshape = ()
-            if hasattr(data[0], "shape"):
-                dshape = data[0].shape
-
-            episode_group.create_dataset(
-                key, data=data, dtype=dtype, chunks=True, maxshape=(None, *dshape)
-            )
->>>>>>> 035022da
+        return self._action_space