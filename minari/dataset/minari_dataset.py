--- conflicted
+++ resolved
@@ -3,11 +3,17 @@
 import os
 import re
 from dataclasses import dataclass, field
-<<<<<<< HEAD
-from typing import Any, Callable, Dict, Iterable, List, NamedTuple, Optional, Union
-=======
-from typing import Callable, Dict, Iterable, Iterator, List, NamedTuple, Optional, Union
->>>>>>> a6142236
+from typing import (
+    Any,
+    Callable,
+    Dict,
+    Iterable,
+    Iterator,
+    List,
+    NamedTuple,
+    Optional,
+    Union,
+)
 
 import gymnasium as gym
 import h5py
@@ -335,39 +341,37 @@
                 "total_steps", file.attrs["total_steps"] + additional_steps
             )
 
-<<<<<<< HEAD
     def compute_stats(self) -> Dict[str, Dict[str, np.ndarray]]:
         """Compute statistics of the dataset.
 
         Returns:
             Dictionary containing statistics for observations, rewards and actions.
         """
-        data_to_target = ["observations", "rewards", "actions"]
+        target_data = ["observations", "rewards", "actions"]
         stats = {}
-        for data_name in data_to_target:
-            stats[data_name] = self._compute_data_stats(data_name)
+        for data_name in target_data:
+            episode_data = self._data.apply(
+                lambda episode: episode[data_name][()], self.episode_indices
+            )
+            stats[data_name] = self._compute_episode_data_stats(episode_data)
 
         return stats
 
-    def _compute_data_stats(self, data_name: str) -> Dict[str, Any]:
-        data = self._data.apply(
-            lambda episode: episode[data_name][()], self.episode_indices
-        )
-        data = np.concatenate(data, axis=0)
-        if len(data.shape) == 1:
-            histograms = [np.histogram(data, bins=20)]
+    def _compute_episode_data_stats(self, data: List[Any]) -> Dict[str, Any]:
+        concatenated_data = np.concatenate(data, axis=0)
+        if len(concatenated_data.shape) == 1:
+            histograms = [np.histogram(concatenated_data, bins=20)]
         else:
             histograms = []
-            for i in range(data.shape[1]):
-                histograms.append(np.histogram(data[:, i], bins=20))
+            for i in range(concatenated_data.shape[1]):
+                histograms.append(np.histogram(concatenated_data[:, i], bins=20))
         return {
-            "mean": np.mean(data, axis=0),
-            "std": np.std(data, axis=0),
-            "min": np.min(data, axis=0),
-            "max": np.max(data, axis=0),
+            "mean": np.mean(concatenated_data, axis=0),
+            "std": np.std(concatenated_data, axis=0),
+            "min": np.min(concatenated_data, axis=0),
+            "max": np.max(concatenated_data, axis=0),
             "histogram": histograms,
         }
-=======
+
     def __iter__(self):
-        return self.iterate_episodes()
->>>>>>> a6142236
+        return self.iterate_episodes()