from typing import Optional

import gymnasium as gym
import pytest
from gymnasium.utils.env_checker import data_equivalence
from packaging.specifiers import SpecifierSet

import minari
from minari import DataCollectorV0, MinariDataset
from minari.utils import combine_datasets, combine_minari_version_specifiers


def _check_env_recovery(gymnasium_environment: gym.Env, dataset: MinariDataset):
    """Test that the recovered environment from MinariDataset is the same as the one used to generate the dataset.

    Args:
        gymnasium_environment (gym.Env): original Gymnasium environment
        dataset (MinariDataset): Minari dataset created with gymnasium_environment
    """
    recovered_env = dataset.recover_environment()

    # Check that environment spec is the same
    assert recovered_env.spec == gymnasium_environment.spec

    # Check that action/observation spaces are the same
    assert data_equivalence(
        recovered_env.observation_space, gymnasium_environment.observation_space
    )
    assert data_equivalence(
        dataset.spec.observation_space, gymnasium_environment.observation_space
    )
    assert data_equivalence(
        recovered_env.action_space, gymnasium_environment.action_space
    )
    assert data_equivalence(
        dataset.spec.action_space, gymnasium_environment.action_space
    )


def _check_load_and_delete_dataset(dataset_id: str):
    """Test loading and deletion of local Minari datasets.

    Args:
        dataset_id (str): name of Minari dataset to test
    """
    # check dataset name is present in local database
    local_datasets = minari.list_local_datasets()
    assert dataset_id in local_datasets

    # load dataset
    loaded_dataset = minari.load_dataset(dataset_id)
    assert isinstance(loaded_dataset, MinariDataset)
    assert dataset_id == loaded_dataset.spec.dataset_id

    # delete dataset and check that it's no longer present in local database
    minari.delete_dataset(dataset_id)
    local_datasets = minari.list_local_datasets()
    assert dataset_id not in local_datasets


def _generate_dataset_with_collector_env(
    dataset_id: str, num_episodes: int = 10, max_episode_steps: Optional[int] = 500
):
    """Helper function to create tmp dataset to combining.

    Args:
        dataset_id (str): name of the generated Minari dataset
        num_episodes (int): number of episodes in the generated dataset
        max_episode_steps (int | None): max episodes per step of the environment
    """
    if max_episode_steps is None:
        # Force None max_episode_steps
        env_spec = gym.make("CartPole-v1").spec
<<<<<<< HEAD
        env_spec.max_episode_steps = None  # pyright: ignore[reportOptionalMemberAccess]
        env = env_spec.make()  # pyright: ignore[reportOptionalMemberAccess]
=======
        assert env_spec is not None
        env_spec.max_episode_steps = None
        env = env_spec.make()
>>>>>>> dd8406ee
    else:
        env = gym.make("CartPole-v1", max_episode_steps=max_episode_steps)

    env = DataCollectorV0(env)
    # Step the environment, DataCollectorV0 wrapper will do the data collection job
    env.reset(seed=42)

    for episode in range(num_episodes):
        terminated = False
        truncated = False
        while not terminated and not truncated:
            action = env.action_space.sample()  # User-defined policy function
            _, _, terminated, truncated, _ = env.step(action)

        env.reset()

    # Create Minari dataset and store locally
    dataset = minari.create_dataset_from_collector_env(
        dataset_id=dataset_id,
        collector_env=env,
        algorithm_name="random_policy",
        code_permalink="https://github.com/Farama-Foundation/Minari/blob/f095bfe07f8dc6642082599e07779ec1dd9b2667/tutorials/LocalStorage/local_storage.py",
        author="WillDudley",
        author_email="wdudley@farama.org",
    )
    assert isinstance(dataset, MinariDataset)
    env.close()


def test_combine_datasets():
    num_datasets, num_episodes = 5, 10
    test_datasets_ids = [f"cartpole-test-{i}-v0" for i in range(num_datasets)]

    local_datasets = minari.list_local_datasets()
    # generating multiple test datasets
    for dataset_id in test_datasets_ids:
        if dataset_id in local_datasets:
            minari.delete_dataset(dataset_id)
        _generate_dataset_with_collector_env(dataset_id, num_episodes)

    test_datasets = [
        minari.load_dataset(dataset_id) for dataset_id in test_datasets_ids
    ]
    if "cartpole-combined-test-v0" in local_datasets:
        minari.delete_dataset("cartpole-combined-test-v0")

    combined_dataset = combine_datasets(
        test_datasets, new_dataset_id="cartpole-combined-test-v0"
    )
    assert test_datasets[1][0].id == 0
    assert isinstance(combined_dataset, MinariDataset)
    assert list(combined_dataset.spec.combined_datasets) == test_datasets_ids
    assert combined_dataset.spec.total_episodes == num_datasets * num_episodes
    assert combined_dataset.spec.total_steps == sum(
        d.spec.total_steps for d in test_datasets
    )
    _check_env_recovery(gym.make("CartPole-v1"), combined_dataset)

    # deleting test datasets
    for dataset_id in test_datasets_ids:
        minari.delete_dataset(dataset_id)

    # checking that we still can load combined dataset after deleting source datasets
    _check_load_and_delete_dataset("cartpole-combined-test-v0")

    # testing re-calculation of env_spec.max_episode_steps: max(max_episode_steps) or None propagates.
    dataset_max_episode_steps = [5, 10, None]
    test_datasets_ids = [
        f"cartpole-test-{i}-v0" for i in range(len(dataset_max_episode_steps))
    ]

    local_datasets = minari.list_local_datasets()
    # generating multiple test datasets
    for dataset_id, max_episode_steps in zip(
        test_datasets_ids, dataset_max_episode_steps
    ):
        if dataset_id in local_datasets:
            minari.delete_dataset(dataset_id)
        _generate_dataset_with_collector_env(
            dataset_id, num_episodes, max_episode_steps
        )

    test_datasets = [
        minari.load_dataset(dataset_id) for dataset_id in test_datasets_ids
    ]

    combined_dataset = combine_datasets(
        test_datasets, new_dataset_id="cartpole-combined-test-v0"
    )
    assert combined_dataset.spec.env_spec.max_episode_steps is None
    _check_load_and_delete_dataset("cartpole-combined-test-v0")

    # Check that we get max(max_episode_steps) when there is no max_episode_steps=None
    test_datasets.pop()

    combined_dataset = combine_datasets(
        test_datasets, new_dataset_id="cartpole-combined-test-v0"
    )
    assert combined_dataset.spec.env_spec.max_episode_steps == 10
    _check_load_and_delete_dataset("cartpole-combined-test-v0")

    # deleting test datasets
    for dataset_id in test_datasets_ids:
        minari.delete_dataset(dataset_id)


@pytest.mark.parametrize(
    "specifier_intersection,version_specifiers",
    [
        (
            SpecifierSet(">3.0.0, <=3.9.1"),
            SpecifierSet(">3.0.0") & SpecifierSet("<=3.9.1"),
        ),
        (
            SpecifierSet(">3.2, <=3.2.5"),
            SpecifierSet(">=3.0.0, <3.3.0") & SpecifierSet(">3.2, <=3.2.5"),
        ),
        (SpecifierSet(">=1.3.0, !=1.4.0"), SpecifierSet(">=1.3.0, !=1.4.0")),
        (SpecifierSet(">=1.3.0"), SpecifierSet(">=1.3.0, !=1.2.0")),
        (
            SpecifierSet(">=3.0.0, <=3.9.1"),
            SpecifierSet("~=3.0") & SpecifierSet("<=3.9.1"),
        ),
    ],
)
def test_combine_minari_version_specifiers(specifier_intersection, version_specifiers):
    intersection = combine_minari_version_specifiers(version_specifiers)

    assert specifier_intersection == intersection<|MERGE_RESOLUTION|>--- conflicted
+++ resolved
@@ -71,14 +71,9 @@
     if max_episode_steps is None:
         # Force None max_episode_steps
         env_spec = gym.make("CartPole-v1").spec
-<<<<<<< HEAD
+        assert env_spec is not None
         env_spec.max_episode_steps = None  # pyright: ignore[reportOptionalMemberAccess]
         env = env_spec.make()  # pyright: ignore[reportOptionalMemberAccess]
-=======
-        assert env_spec is not None
-        env_spec.max_episode_steps = None
-        env = env_spec.make()
->>>>>>> dd8406ee
     else:
         env = gym.make("CartPole-v1", max_episode_steps=max_episode_steps)
 
