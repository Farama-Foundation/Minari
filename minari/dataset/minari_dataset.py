--- conflicted
+++ resolved
@@ -99,12 +99,11 @@
 
         metadata = self._data.metadata
 
-        if metadata.get("env_spec"):
-            env_spec = metadata["env_spec"]
+        env_spec = metadata.get("env_spec")
+        if env_spec is not None:
             assert isinstance(env_spec, str)
-            self._env_spec = EnvSpec.from_json(env_spec)
-        else:
-            self._env_spec = None
+            env_spec = EnvSpec.from_json(env_spec)
+        self._env_spec = env_spec
 
         eval_env_spec = metadata.get("eval_env_spec")
         if eval_env_spec is not None:
@@ -157,19 +156,17 @@
         Returns:
             environment: Gymnasium environment
         """
-<<<<<<< HEAD
-        if self.env_spec is None:
-            raise ValueError("Environment cannot be recovered when env_spec is None")
-        return gym.make(self.env_spec)
-=======
         if eval_env:
             if self._eval_env_spec is not None:
                 return gym.make(self._eval_env_spec)
             logger.info(
                 f"`eval_env` has been set to True but the dataset {self._dataset_id} doesn't provide an evaluation environment. Instead, the environment used for collecting the data will be returned: {self._env_spec}"
             )
+
+        if self.env_spec is None:
+            raise ValueError("Environment cannot be recovered when env_spec is None")
+
         return gym.make(self._env_spec)
->>>>>>> 98016acf
 
     def set_seed(self, seed: int):
         """Set seed for random episode sampling generator."""
