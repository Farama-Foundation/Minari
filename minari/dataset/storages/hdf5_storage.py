--- conflicted
+++ resolved
@@ -9,11 +9,7 @@
 import gymnasium as gym
 import h5py
 import numpy as np
-<<<<<<< HEAD
 import pandas as pd
-=======
-import copy
->>>>>>> 0e2eb0ac7b34b7078b60a8fdd93fa9b55e589462
 
 from minari.dataset.minari_storage import MinariStorage
 
