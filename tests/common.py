--- conflicted
+++ resolved
@@ -746,18 +746,7 @@
 
 
 def _space_subset_helper(entry: Dict):
-<<<<<<< HEAD
     return {"component_2": {"subcomponent_2": entry["component_2"]["subcomponent_2"]}}
-=======
-    return OrderedDict(
-        {
-            "component_2": OrderedDict(
-                {"subcomponent_2": entry["component_2"]["subcomponent_2"]}
-            )
-        }
-    )
->>>>>>> f2864021
-
 
 def get_sample_buffer_for_dataset_from_env(env: gym.Env, num_episodes: int = 10):
     buffer = []
