--- conflicted
+++ resolved
@@ -585,7 +585,7 @@
         minari_version,
     )
 
-<<<<<<< HEAD
+
     collector_env.save_to_disk(dataset_path, dataset_metadata)
 
     # will be able to calculate dataset size only after saving the disk, so updating the dataset metadata post `save_to_disk` method
@@ -594,10 +594,7 @@
     dataset = MinariDataset(dataset_path)
     dataset.storage.update_metadata(dataset_metadata)
     return dataset
-=======
-    collector_env.save_to_disk(dataset_path, metadata)
-    return MinariDataset(dataset_path)
->>>>>>> 98016acf
+
 
 
 def get_normalized_score(dataset: MinariDataset, returns: np.ndarray) -> np.ndarray:
