--- conflicted
+++ resolved
@@ -194,11 +194,7 @@
 
         assert np.allclose(obs, episode.observations[0])
 
-<<<<<<< HEAD
-        for k in range(1, episode.total_timesteps):
-=======
-        for k in range(episode.total_steps):
->>>>>>> 852e2993
+        for k in range(1, episode.total_steps):
             obs, rew, term, trunc, _ = env.step(episode.actions[k])
             assert np.allclose(obs, episode.observations[k])
             assert rew == episode.rewards[k]
