--- conflicted
+++ resolved
@@ -169,19 +169,12 @@
 ```
 
 ```python
-<<<<<<< HEAD
->>> import minari
->>> dataset = minari.load_dataset('cartpole-test-v0')
->>> dataset.id
-'cartpole-test-v0'
-=======
 import minari
 dataset = minari.load_dataset('cartpole-test-v0')
 print(dataset.id)
 ```
 ```
 cartpole-test-v0
->>>>>>> 28e75bba
 ```
 
 ### Download Remote Datasets
@@ -385,18 +378,6 @@
 Lastly, in the case of having two or more Minari datasets created with the same environment we can combine these datasets into a single one by using the Minari function :func:`minari.combine_datasets`, i.e. the ``'AdroitHandDoor-v1'`` environment has two datasets available in the remote Farama servers, ``door-human-v1`` and ``door-expert-v1``, we can combine the episodes in these two datasets into a new Minari dataset ``door-all-v1``:
 ```
 
-<<<<<<< HEAD
-```python
->>> import minari
->>> human_dataset = minari.load_dataset('door-human-v0')
->>> expert_dataset = minari.load_dataset('door-expert-v0')
->>> combine_dataset = minari.combine_datasets(datasets_to_combine=[human_dataset,               expert_dataset],
-                                        new_dataset_id="door-all-v0")
->>> combine_dataset.id
-'door-all-v0'
->>> minari.list_local_datasets()
-dict_keys(['door-all-v0', 'door-human-v0', 'door-expert-v0'])
-=======
 ```bash
 minari download door-expert-v1
 minari combine door-human-v1 door-expert-v1 --dataset-id=door-all-v1
@@ -411,5 +392,4 @@
 │ door-expert-v1 │           5000 │     1000000 │ 1096.4 MB    │ Rodrigo de Lazcano │ rperezvicente@farama.org │
 │ door-human-v1  │             25 │        6729 │ 7.1 MB       │ Rodrigo de Lazcano │ rperezvicente@farama.org │
 └────────────────┴────────────────┴─────────────┴──────────────┴────────────────────┴──────────────────────────┘
->>>>>>> 28e75bba
 ```