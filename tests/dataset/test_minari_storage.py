--- conflicted
+++ resolved
@@ -44,11 +44,7 @@
         MinariStorage.read("foo")
 
     with pytest.raises(ValueError, match="No data found in data path"):
-<<<<<<< HEAD
-        MinariStorage.read(tmp_dir)
-=======
-        MinariStorage(tmp_dataset_dir)
->>>>>>> 035022da
+        MinariStorage.read(tmp_dataset_dir)
 
 
 def test_metadata(tmp_dataset_dir):
@@ -59,11 +55,7 @@
         observation_space=observation_space,
         action_space=action_space,
     )
-<<<<<<< HEAD
-    assert str(storage.data_path) == tmp_dir
-=======
-    assert storage.data_path == tmp_dataset_dir
->>>>>>> 035022da
+    assert str(storage.data_path) == tmp_dataset_dir
 
     extra_metadata = {"float": 3.2, "string": "test-value", "int": 2, "bool": True}
     storage.update_metadata(extra_metadata)
@@ -84,11 +76,7 @@
     for key, value in extra_metadata.items():
         assert storage_metadata[key] == value
 
-<<<<<<< HEAD
-    storage2 = MinariStorage.read(tmp_dir)
-=======
-    storage2 = MinariStorage(tmp_dataset_dir)
->>>>>>> 035022da
+    storage2 = MinariStorage.read(tmp_dataset_dir)
     assert storage_metadata == storage2.metadata
 
 
@@ -110,11 +98,7 @@
     )
     storage.update_episodes(episodes)
     del storage
-<<<<<<< HEAD
-    storage = MinariStorage.read(tmp_dir)
-=======
-    storage = MinariStorage(tmp_dataset_dir)
->>>>>>> 035022da
+    storage = MinariStorage.read(tmp_dataset_dir)
 
     assert storage.total_episodes == n_episodes
     assert storage.total_steps == n_episodes * steps_per_episode
