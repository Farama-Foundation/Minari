from minari.minari_dataset import (
    MinariDataset,
    combine_datasets,
    create_dataset_from_buffers,
    create_dataset_from_collector_env,
)
from minari.storage.hosting import (
    download_dataset,
    list_remote_datasets,
    upload_dataset,
)
from minari.storage.local import delete_dataset, list_local_datasets, load_dataset
from minari.utils.data_collector import (
    DataCollectorV0,
    EpisodeMetadataCallback,
    StepDataCallback,
)


<<<<<<< HEAD
__version__ = "0.0.1"

try:
    import sys
    from farama_notifications import notifications

    if "minari" in notifications and __version__ in notifications["minari"]:
        print(notifications["minari"][__version__], file=sys.stderr)
except Exception:  # nosec
    pass
=======
__version__ = "0.3.0"
>>>>>>> f0c64ac4
<|MERGE_RESOLUTION|>--- conflicted
+++ resolved
@@ -16,18 +16,4 @@
     StepDataCallback,
 )
 
-
-<<<<<<< HEAD
-__version__ = "0.0.1"
-
-try:
-    import sys
-    from farama_notifications import notifications
-
-    if "minari" in notifications and __version__ in notifications["minari"]:
-        print(notifications["minari"][__version__], file=sys.stderr)
-except Exception:  # nosec
-    pass
-=======
-__version__ = "0.3.0"
->>>>>>> f0c64ac4
+__version__ = "0.3.0"